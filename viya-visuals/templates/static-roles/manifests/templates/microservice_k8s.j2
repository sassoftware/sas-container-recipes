---
apiVersion: apps/v1beta1
kind: Deployment
metadata:
  name: {{ settings.project_name }}-{{ item.key | lower }}
spec:
  replicas: 1
  template:
    metadata:
      labels:
        app: {{ settings.project_name }}-{{ item.key | lower }}
        domain: {{ settings.project_name }}
    spec:
{% if SECURE_CONSUL %}
      serviceAccountName: {{ settings.project_name }}-account
{% else %}
      # Required for TLS configurations
      #serviceAccountName: {{ settings.project_name }}-account
{% endif %}
      hostname: {{ settings.project_name }}-{{ item.key | lower }}
      subdomain: {{ settings.project_name }}-subdomain
      containers:
      - name: {{ settings.project_name }}-{{ item.key | lower }}
{% for regkey,regvalue in registries.items() %}
        image: {{ regvalue.url }}/{{ regvalue.namespace }}/{{ settings.project_name }}-{{ item.key }}:{{ docker_tag | default('latest') }}
{% endfor %}
        imagePullPolicy: Always
{% if item.value.ports is defined and item.value.ports %}
        ports:
{%   for ports in item.value.ports %}
        - containerPort: {{ ports.split(':')[0] }}
{%   endfor %}
{% endif %}
        env:
        - name: APP_NAME
          value: "{{ item.key | lower }}"
        - name: DEPLOYMENT_NAME
          value: "{{ settings.project_name }}"
        - name: CONSUL_SERVER_LIST
          value: "{{ settings.project_name }}-consul"
        - name: SECURE_CONSUL
          valueFrom:
            configMapKeyRef:
              name: {{ settings.project_name }}-consul
              key: secure_consul
        - name: DISABLE_CONSUL_HTTP_PORT
          valueFrom:
            configMapKeyRef:
              name: {{ settings.project_name }}-consul
              key: disable_consul_http_port
        - name: SAS_ANCHORS_DIR
          valueFrom:
              configMapKeyRef:
                name: {{ settings.project_name }}-consul
                key: sas_anchors_dir
        - name: VAULT_TOKEN_DIR
          valueFrom:
              configMapKeyRef:
                name: {{ settings.project_name }}-consul
                key: vault_token_dir
{% for environment in services.consul.deployment_overrides.environment %}
{%   if environment.split('=')[0] == 'CONSUL_DATACENTER_NAME' %}
        - name: {{ environment.split('=')[0] }}
          valueFrom:
            configMapKeyRef:
              name: {{ settings.project_name }}-consul
              key: {{ environment.split('=')[0] | lower }}
{%   endif %}
{% endfor %}
{% if item.value.deployment_overrides.environment is defined and item.value.deployment_overrides.environment %}
{%   for environment in item.value.deployment_overrides.environment %}
{%     if 'ESPENV' not in environment %}
        - name: {{ environment.split('=')[0] }}
          valueFrom:
            configMapKeyRef:
              name: {{ settings.project_name }}-{{ item.key | lower }}
              key: {{ environment.split('=')[0] | lower }}
{%     endif %}
{%   endfor %}
{% endif %}
{% for secrets in services.consul.deployment_overrides.secrets %}
{%   if secrets.split('=')[0] != 'CONSUL_TOKENS_MANAGEMENT' %}
        - name: {{ secrets.split('=')[0] }}
          valueFrom:
            secretKeyRef:
              name: {{ settings.project_name }}-consul
              key: {{ secrets.split('=')[0] | lower }}
{%   endif %}
{% endfor %}
{% if item.value.deployment_overrides.secrets is defined and item.value.deployment_overrides.secrets %}
{%   for secrets in item.value.deployment_overrides.secrets %}
{%     if secrets.split('=')[0] == 'SETINIT_TEXT_ENC' %}
        - name: SETINIT_TEXT
{%     else      %}
        - name: {{ secrets.split('=')[0] }}
{%     endif     %}
          valueFrom:
            secretKeyRef:
              name: {{ settings.project_name }}-{{ item.key | lower }}
              key: {{ secrets.split('=')[0] | lower }}
{%   endfor %}
{% endif %}
{% if item.value.deployment_overrides.resources is defined and item.value.deployment_overrides.resources %}
        resources:
{%   for key,value in item.value.deployment_overrides.resources.items() %}
          {{ key }}:
{%     for items in value %}
            {{ items.split('=')[0] }}: {{ items.split('=')[1] }}
{%     endfor %}
{%   endfor %}
{% endif %}
        volumeMounts:
{% if item.key == 'espserver' %}
        - name: {{ settings.project_name }}-{{ item.key }}-sysconfig
          mountPath: {{ SAS_CONFIG_ROOT }}/etc/sysconfig/SASEventStreamProcessingEngine
{% endif %}
<<<<<<< HEAD
=======
{% if item.value.deployment_overrides.volumes is defined and item.value.deployment_overrides.volumes %}
>>>>>>> d16ae0ca
{%   for volumes in item.value.deployment_overrides.volumes %}
        - name: {{ settings.project_name }}-{{ item.key | lower }}-{{ volumes.split('=')[0] }}-volume
          mountPath: {{ volumes.split('=')[1] }}
{%   endfor %}
{% endif %}
{% if custom_volume_mounts is defined and custom_volume_mounts %}
{%   for mount_key,mount_value in custom_volume_mounts.items() %}
{%     if mount_key == item.key %}
        {{ mount_value | indent(8) }}
{%     endif %}
{%   endfor %}
{% endif %}
        - name: anchors
          mountPath: /anchors
        - name: tokens
          mountPath: /tokens

      volumes:
{% if item.key == 'espserver' %}
      - name: {{ settings.project_name }}-{{ item.key }}-sysconfig
        configMap:
          name: {{ settings.project_name }}-{{ item.key }}
          items:
          - key: espenv
            path: sas-esp
{% endif %}
<<<<<<< HEAD
=======
{% if item.value.deployment_overrides.volumes is defined and item.value.deployment_overrides.volumes %}
>>>>>>> d16ae0ca
{%   for volumes in item.value.deployment_overrides.volumes %}
      - name: {{ settings.project_name }}-{{ item.key | lower }}-{{ volumes.split('=')[0] }}-volume
        emptyDir: {}
{%   endfor %}
{% endif %}
{% if custom_volumes is defined and custom_volumes %}
{%   for vol_key,vol_value in custom_volumes.items() %}
{%     if vol_key == item.key %}
      {{ vol_value | indent(6) }}
{%-    endif %}
{%   endfor %}
{% endif %}
      - name: tokens
        configMap:
          name: consul-tokens-configmap
      - name: anchors
        configMap:
          name: {{ settings.project_name }}-cacerts-configmap
...
<|MERGE_RESOLUTION|>--- conflicted
+++ resolved
@@ -1,169 +1,163 @@
----
-apiVersion: apps/v1beta1
-kind: Deployment
-metadata:
-  name: {{ settings.project_name }}-{{ item.key | lower }}
-spec:
-  replicas: 1
-  template:
-    metadata:
-      labels:
-        app: {{ settings.project_name }}-{{ item.key | lower }}
-        domain: {{ settings.project_name }}
-    spec:
-{% if SECURE_CONSUL %}
-      serviceAccountName: {{ settings.project_name }}-account
-{% else %}
-      # Required for TLS configurations
-      #serviceAccountName: {{ settings.project_name }}-account
-{% endif %}
-      hostname: {{ settings.project_name }}-{{ item.key | lower }}
-      subdomain: {{ settings.project_name }}-subdomain
-      containers:
-      - name: {{ settings.project_name }}-{{ item.key | lower }}
-{% for regkey,regvalue in registries.items() %}
-        image: {{ regvalue.url }}/{{ regvalue.namespace }}/{{ settings.project_name }}-{{ item.key }}:{{ docker_tag | default('latest') }}
-{% endfor %}
-        imagePullPolicy: Always
-{% if item.value.ports is defined and item.value.ports %}
-        ports:
-{%   for ports in item.value.ports %}
-        - containerPort: {{ ports.split(':')[0] }}
-{%   endfor %}
-{% endif %}
-        env:
-        - name: APP_NAME
-          value: "{{ item.key | lower }}"
-        - name: DEPLOYMENT_NAME
-          value: "{{ settings.project_name }}"
-        - name: CONSUL_SERVER_LIST
-          value: "{{ settings.project_name }}-consul"
-        - name: SECURE_CONSUL
-          valueFrom:
-            configMapKeyRef:
-              name: {{ settings.project_name }}-consul
-              key: secure_consul
-        - name: DISABLE_CONSUL_HTTP_PORT
-          valueFrom:
-            configMapKeyRef:
-              name: {{ settings.project_name }}-consul
-              key: disable_consul_http_port
-        - name: SAS_ANCHORS_DIR
-          valueFrom:
-              configMapKeyRef:
-                name: {{ settings.project_name }}-consul
-                key: sas_anchors_dir
-        - name: VAULT_TOKEN_DIR
-          valueFrom:
-              configMapKeyRef:
-                name: {{ settings.project_name }}-consul
-                key: vault_token_dir
-{% for environment in services.consul.deployment_overrides.environment %}
-{%   if environment.split('=')[0] == 'CONSUL_DATACENTER_NAME' %}
-        - name: {{ environment.split('=')[0] }}
-          valueFrom:
-            configMapKeyRef:
-              name: {{ settings.project_name }}-consul
-              key: {{ environment.split('=')[0] | lower }}
-{%   endif %}
-{% endfor %}
-{% if item.value.deployment_overrides.environment is defined and item.value.deployment_overrides.environment %}
-{%   for environment in item.value.deployment_overrides.environment %}
-{%     if 'ESPENV' not in environment %}
-        - name: {{ environment.split('=')[0] }}
-          valueFrom:
-            configMapKeyRef:
-              name: {{ settings.project_name }}-{{ item.key | lower }}
-              key: {{ environment.split('=')[0] | lower }}
-{%     endif %}
-{%   endfor %}
-{% endif %}
-{% for secrets in services.consul.deployment_overrides.secrets %}
-{%   if secrets.split('=')[0] != 'CONSUL_TOKENS_MANAGEMENT' %}
-        - name: {{ secrets.split('=')[0] }}
-          valueFrom:
-            secretKeyRef:
-              name: {{ settings.project_name }}-consul
-              key: {{ secrets.split('=')[0] | lower }}
-{%   endif %}
-{% endfor %}
-{% if item.value.deployment_overrides.secrets is defined and item.value.deployment_overrides.secrets %}
-{%   for secrets in item.value.deployment_overrides.secrets %}
-{%     if secrets.split('=')[0] == 'SETINIT_TEXT_ENC' %}
-        - name: SETINIT_TEXT
-{%     else      %}
-        - name: {{ secrets.split('=')[0] }}
-{%     endif     %}
-          valueFrom:
-            secretKeyRef:
-              name: {{ settings.project_name }}-{{ item.key | lower }}
-              key: {{ secrets.split('=')[0] | lower }}
-{%   endfor %}
-{% endif %}
-{% if item.value.deployment_overrides.resources is defined and item.value.deployment_overrides.resources %}
-        resources:
-{%   for key,value in item.value.deployment_overrides.resources.items() %}
-          {{ key }}:
-{%     for items in value %}
-            {{ items.split('=')[0] }}: {{ items.split('=')[1] }}
-{%     endfor %}
-{%   endfor %}
-{% endif %}
-        volumeMounts:
-{% if item.key == 'espserver' %}
-        - name: {{ settings.project_name }}-{{ item.key }}-sysconfig
-          mountPath: {{ SAS_CONFIG_ROOT }}/etc/sysconfig/SASEventStreamProcessingEngine
-{% endif %}
-<<<<<<< HEAD
-=======
-{% if item.value.deployment_overrides.volumes is defined and item.value.deployment_overrides.volumes %}
->>>>>>> d16ae0ca
-{%   for volumes in item.value.deployment_overrides.volumes %}
-        - name: {{ settings.project_name }}-{{ item.key | lower }}-{{ volumes.split('=')[0] }}-volume
-          mountPath: {{ volumes.split('=')[1] }}
-{%   endfor %}
-{% endif %}
-{% if custom_volume_mounts is defined and custom_volume_mounts %}
-{%   for mount_key,mount_value in custom_volume_mounts.items() %}
-{%     if mount_key == item.key %}
-        {{ mount_value | indent(8) }}
-{%     endif %}
-{%   endfor %}
-{% endif %}
-        - name: anchors
-          mountPath: /anchors
-        - name: tokens
-          mountPath: /tokens
-
-      volumes:
-{% if item.key == 'espserver' %}
-      - name: {{ settings.project_name }}-{{ item.key }}-sysconfig
-        configMap:
-          name: {{ settings.project_name }}-{{ item.key }}
-          items:
-          - key: espenv
-            path: sas-esp
-{% endif %}
-<<<<<<< HEAD
-=======
-{% if item.value.deployment_overrides.volumes is defined and item.value.deployment_overrides.volumes %}
->>>>>>> d16ae0ca
-{%   for volumes in item.value.deployment_overrides.volumes %}
-      - name: {{ settings.project_name }}-{{ item.key | lower }}-{{ volumes.split('=')[0] }}-volume
-        emptyDir: {}
-{%   endfor %}
-{% endif %}
-{% if custom_volumes is defined and custom_volumes %}
-{%   for vol_key,vol_value in custom_volumes.items() %}
-{%     if vol_key == item.key %}
-      {{ vol_value | indent(6) }}
-{%-    endif %}
-{%   endfor %}
-{% endif %}
-      - name: tokens
-        configMap:
-          name: consul-tokens-configmap
-      - name: anchors
-        configMap:
-          name: {{ settings.project_name }}-cacerts-configmap
-...
+---
+apiVersion: apps/v1beta1
+kind: Deployment
+metadata:
+  name: {{ settings.project_name }}-{{ item.key | lower }}
+spec:
+  replicas: 1
+  template:
+    metadata:
+      labels:
+        app: {{ settings.project_name }}-{{ item.key | lower }}
+        domain: {{ settings.project_name }}
+    spec:
+{% if SECURE_CONSUL %}
+      serviceAccountName: {{ settings.project_name }}-account
+{% else %}
+      # Required for TLS configurations
+      #serviceAccountName: {{ settings.project_name }}-account
+{% endif %}
+      hostname: {{ settings.project_name }}-{{ item.key | lower }}
+      subdomain: {{ settings.project_name }}-subdomain
+      containers:
+      - name: {{ settings.project_name }}-{{ item.key | lower }}
+{% for regkey,regvalue in registries.items() %}
+        image: {{ regvalue.url }}/{{ regvalue.namespace }}/{{ settings.project_name }}-{{ item.key }}:{{ docker_tag | default('latest') }}
+{% endfor %}
+        imagePullPolicy: Always
+{% if item.value.ports is defined and item.value.ports %}
+        ports:
+{%   for ports in item.value.ports %}
+        - containerPort: {{ ports.split(':')[0] }}
+{%   endfor %}
+{% endif %}
+        env:
+        - name: APP_NAME
+          value: "{{ item.key | lower }}"
+        - name: DEPLOYMENT_NAME
+          value: "{{ settings.project_name }}"
+        - name: CONSUL_SERVER_LIST
+          value: "{{ settings.project_name }}-consul"
+        - name: SECURE_CONSUL
+          valueFrom:
+            configMapKeyRef:
+              name: {{ settings.project_name }}-consul
+              key: secure_consul
+        - name: DISABLE_CONSUL_HTTP_PORT
+          valueFrom:
+            configMapKeyRef:
+              name: {{ settings.project_name }}-consul
+              key: disable_consul_http_port
+        - name: SAS_ANCHORS_DIR
+          valueFrom:
+              configMapKeyRef:
+                name: {{ settings.project_name }}-consul
+                key: sas_anchors_dir
+        - name: VAULT_TOKEN_DIR
+          valueFrom:
+              configMapKeyRef:
+                name: {{ settings.project_name }}-consul
+                key: vault_token_dir
+{% for environment in services.consul.deployment_overrides.environment %}
+{%   if environment.split('=')[0] == 'CONSUL_DATACENTER_NAME' %}
+        - name: {{ environment.split('=')[0] }}
+          valueFrom:
+            configMapKeyRef:
+              name: {{ settings.project_name }}-consul
+              key: {{ environment.split('=')[0] | lower }}
+{%   endif %}
+{% endfor %}
+{% if item.value.deployment_overrides.environment is defined and item.value.deployment_overrides.environment %}
+{%   for environment in item.value.deployment_overrides.environment %}
+{%     if 'ESPENV' not in environment %}
+        - name: {{ environment.split('=')[0] }}
+          valueFrom:
+            configMapKeyRef:
+              name: {{ settings.project_name }}-{{ item.key | lower }}
+              key: {{ environment.split('=')[0] | lower }}
+{%     endif %}
+{%   endfor %}
+{% endif %}
+{% for secrets in services.consul.deployment_overrides.secrets %}
+{%   if secrets.split('=')[0] != 'CONSUL_TOKENS_MANAGEMENT' %}
+        - name: {{ secrets.split('=')[0] }}
+          valueFrom:
+            secretKeyRef:
+              name: {{ settings.project_name }}-consul
+              key: {{ secrets.split('=')[0] | lower }}
+{%   endif %}
+{% endfor %}
+{% if item.value.deployment_overrides.secrets is defined and item.value.deployment_overrides.secrets %}
+{%   for secrets in item.value.deployment_overrides.secrets %}
+{%     if secrets.split('=')[0] == 'SETINIT_TEXT_ENC' %}
+        - name: SETINIT_TEXT
+{%     else      %}
+        - name: {{ secrets.split('=')[0] }}
+{%     endif     %}
+          valueFrom:
+            secretKeyRef:
+              name: {{ settings.project_name }}-{{ item.key | lower }}
+              key: {{ secrets.split('=')[0] | lower }}
+{%   endfor %}
+{% endif %}
+{% if item.value.deployment_overrides.resources is defined and item.value.deployment_overrides.resources %}
+        resources:
+{%   for key,value in item.value.deployment_overrides.resources.items() %}
+          {{ key }}:
+{%     for items in value %}
+            {{ items.split('=')[0] }}: {{ items.split('=')[1] }}
+{%     endfor %}
+{%   endfor %}
+{% endif %}
+        volumeMounts:
+{% if item.key == 'espserver' %}
+        - name: {{ settings.project_name }}-{{ item.key }}-sysconfig
+          mountPath: {{ SAS_CONFIG_ROOT }}/etc/sysconfig/SASEventStreamProcessingEngine
+{% endif %}
+{% if item.value.deployment_overrides.volumes is defined and item.value.deployment_overrides.volumes %}
+{%   for volumes in item.value.deployment_overrides.volumes %}
+        - name: {{ settings.project_name }}-{{ item.key | lower }}-{{ volumes.split('=')[0] }}-volume
+          mountPath: {{ volumes.split('=')[1] }}
+{%   endfor %}
+{% endif %}
+{% if custom_volume_mounts is defined and custom_volume_mounts %}
+{%   for mount_key,mount_value in custom_volume_mounts.items() %}
+{%     if mount_key == item.key %}
+        {{ mount_value | indent(8) }}
+{%     endif %}
+{%   endfor %}
+{% endif %}
+        - name: anchors
+          mountPath: /anchors
+        - name: tokens
+          mountPath: /tokens
+
+      volumes:
+{% if item.key == 'espserver' %}
+      - name: {{ settings.project_name }}-{{ item.key }}-sysconfig
+        configMap:
+          name: {{ settings.project_name }}-{{ item.key }}
+          items:
+          - key: espenv
+            path: sas-esp
+{% endif %}
+{% if item.value.deployment_overrides.volumes is defined and item.value.deployment_overrides.volumes %}
+{%   for volumes in item.value.deployment_overrides.volumes %}
+      - name: {{ settings.project_name }}-{{ item.key | lower }}-{{ volumes.split('=')[0] }}-volume
+        emptyDir: {}
+{%   endfor %}
+{% endif %}
+{% if custom_volumes is defined and custom_volumes %}
+{%   for vol_key,vol_value in custom_volumes.items() %}
+{%     if vol_key == item.key %}
+      {{ vol_value | indent(6) }}
+{%-    endif %}
+{%   endfor %}
+{% endif %}
+      - name: tokens
+        configMap:
+          name: consul-tokens-configmap
+      - name: anchors
+        configMap:
+          name: {{ settings.project_name }}-cacerts-configmap
+...