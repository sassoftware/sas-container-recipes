--- conflicted
+++ resolved
@@ -8,14 +8,6 @@
   name: {{ settings.project_name }}-{{ item.key }}
 {% endif %}
 data:
-<<<<<<< HEAD
-{%   for environment in item.value.deployment_overrides.environment %}
-{%     set cm_key = environment.split('=')[0] + '=' %}
-{%     if item.key == 'espserver' and 'ESPENV' in environment %}
-  {{ environment.split('=')[0] | lower }}: "{{ environment.split('=')[0] }}='{{ environment | replace( cm_key, '', 1) }}'"
-{%     else %}
-  {{ environment.split('=')[0] | lower }}: "{{ environment | replace( cm_key, '', 1) }}"
-=======
 {% if custom_services is defined and custom_services %}
   # Writing out user defined variables
 {%   for key,value in custom_services.items() %}
@@ -28,7 +20,6 @@
   {{ override.split('=')[0] | lower }}: "{{ override | replace( cm_key, '', 1) }}"
 {%         endif %}
 {%       endfor %}
->>>>>>> a0dba895
 {%     endif %}
 {%   endfor %}
 {% endif %}
