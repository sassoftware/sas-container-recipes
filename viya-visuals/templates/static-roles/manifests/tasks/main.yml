---
- name: Create the deployment directory to place kubernetes manifests in
  file:
    path: "{{ playbook_dir + '/' + item }}"
    state: directory
  with_items:
  - "deploy"

- name: Create temporary directory on remote machine
  file:
    path: "{{ playbook_dir + '/deploy/' + item }}"
    state: directory
  with_items:
  - "kubernetes"
  - "kubernetes/smp"
  - "kubernetes/mpp"
  - "kubernetes/configmaps"
  - "kubernetes/secrets"

- name: Create k8s configmaps
  template:
    src: "k8s_configmap.j2"
    dest: "{{ playbook_dir }}/deploy/kubernetes/configmaps/{{ item.key }}.yml"
  when: item.value.deployment_overrides.environment is defined and item.value.deployment_overrides.environment
  with_dict: '{{ services }}'

- name: Create k8s secrets
  template:
    src: "k8s_secrets.j2"
    dest: "{{ playbook_dir }}/deploy/kubernetes/secrets/{{ item.key }}.yml"
  when: item.value.deployment_overrides.secrets is defined and item.value.deployment_overrides.secrets
  with_dict: '{{ services }}'

- name: Define variable to indicate what type of manifest we are creating
  set_fact:
    cas_manifest_type: "smp"

<<<<<<< HEAD
- name: Create k8s domain service
  template:
    src: "domain-service_k8s.j2"
    dest: "{{ playbook_dir }}/deploy/kubernetes/smp/domain-service.yml"

=======
>>>>>>> 99097bdc
- name: Create Consul k8s manifest
  template:
    src: "consul_k8s.j2"
    dest: "{{ playbook_dir }}/deploy/kubernetes/smp/{{ item.key }}.yml"
  when: item.key == 'consul'
  with_dict: '{{ services }}'

- name: Create pets k8s manifest
  template:
    src: "pets_k8s.j2"
    dest: "{{ playbook_dir }}/deploy/kubernetes/smp/{{ item.key }}.yml"
  when: item.key in 'httpproxy, pgpoolc, programming, rabbitmq, sas-casserver-primary, sasdatasvrc'
  with_dict: '{{ services }}'

- name: Create micro-services k8s manifest
  template:
    src: "microservice_k8s.j2"
    dest: "{{ playbook_dir }}/deploy/kubernetes/smp/{{ item.key }}.yml"
  when: item.key not in 'consul, httpproxy, pgpoolc, programming, rabbitmq, sas-casserver-primary, sasdatasvrc'
  with_dict: '{{ services }}'

- name: Define variable to indicate what type of manifest we are creating
  set_fact:
    cas_manifest_type: "mpp"

<<<<<<< HEAD
- name: Create k8s domain service
  template:
    src: "domain-service_k8s.j2"
    dest: "{{ playbook_dir }}/deploy/kubernetes/mpp/domain-service.yml"

=======
>>>>>>> 99097bdc
- name: Create Consul k8s manifest
  template:
    src: "consul_k8s.j2"
    dest: "{{ playbook_dir }}/deploy/kubernetes/mpp/{{ item.key }}.yml"
  when: item.key == 'consul'
  with_dict: '{{ services }}'

- name: Create pets k8s manifest 
  template:
    src: "pets_k8s.j2"
    dest: "{{ playbook_dir }}/deploy/kubernetes/mpp/{{ item.key }}.yml"
  when: item.key in 'httpproxy, pgpoolc, programming, rabbitmq, sas-casserver-primary, sasdatasvrc'
  with_dict: '{{ services }}'

- name: Create micro-services k8s manifest
  template:
    src: "microservice_k8s.j2"
    dest: "{{ playbook_dir }}/deploy/kubernetes/mpp/{{ item.key }}.yml"
  when: item.key not in 'consul, httpproxy, pgpoolc, programming, rabbitmq, sas-casserver-primary, sasdatasvrc'
  with_dict: '{{ services }}'

- name: Create CAS worker manifest
  template:
    src: "casworker_k8s.j2"
    dest: "{{ playbook_dir }}/deploy/kubernetes/mpp/sas-casserver-worker.yml"
  when: item.key in 'sas-casserver-primary'
  with_dict: '{{ services }}'<|MERGE_RESOLUTION|>--- conflicted
+++ resolved
@@ -35,14 +35,11 @@
   set_fact:
     cas_manifest_type: "smp"
 
-<<<<<<< HEAD
 - name: Create k8s domain service
   template:
     src: "domain-service_k8s.j2"
     dest: "{{ playbook_dir }}/deploy/kubernetes/smp/domain-service.yml"
 
-=======
->>>>>>> 99097bdc
 - name: Create Consul k8s manifest
   template:
     src: "consul_k8s.j2"
@@ -68,14 +65,11 @@
   set_fact:
     cas_manifest_type: "mpp"
 
-<<<<<<< HEAD
 - name: Create k8s domain service
   template:
     src: "domain-service_k8s.j2"
     dest: "{{ playbook_dir }}/deploy/kubernetes/mpp/domain-service.yml"
 
-=======
->>>>>>> 99097bdc
 - name: Create Consul k8s manifest
   template:
     src: "consul_k8s.j2"
