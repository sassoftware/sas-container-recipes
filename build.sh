--- conflicted
+++ resolved
@@ -258,51 +258,6 @@
     run_args="${run_args} --skip-docker-registry-push"
 fi
 
-<<<<<<< HEAD
-echo "==============================="
-echo "Building Docker Build Container"
-echo "==============================="
-echo
-DOCKER_GID=$(getent group docker|awk -F: '{print $3}')
-USER_GID=$(id -g)
-mkdir -p ${PWD}/builds
-docker build . \
-    --label sas.recipe=true \
-    --label sas.recipe.builder.version=${SAS_DOCKER_TAG} \
-    --build-arg USER_UID=${UID} \
-    --build-arg DOCKER_GID=${DOCKER_GID} \
-    --tag sas-container-recipes-builder:${SAS_DOCKER_TAG} \
-    --file Dockerfile \
-
-
-echo
-echo "=============================="
-echo "Running Docker Build Container"
-echo "=============================="
-echo
-# If a Docker config exists then run the builder with the config mounted as a volume.
-# Otherwise, not having a Docker config is acceptable if no registry authentication is required.
-DOCKER_CONFIG_PATH=${HOME}/.docker/config.json
-if [[ -f ${DOCKER_CONFIG_PATH} ]]; then
-    docker run -d \
-        --name ${SAS_BUILD_CONTAINER_NAME} \
-        -u ${UID}:${DOCKER_GID} \
-        -v $(realpath ${SAS_VIYA_DEPLOYMENT_DATA_ZIP}):/$(basename ${SAS_VIYA_DEPLOYMENT_DATA_ZIP}) \
-        -v ${PWD}/builds:/sas-container-recipes/builds \
-        -v /var/run/docker.sock:/var/run/docker.sock \
-        -v ${HOME}/.docker/config.json:/home/sas/.docker/config.json \
-        sas-container-recipes-builder:${SAS_DOCKER_TAG} ${run_args}
-else
-    docker run -d \
-        --name ${SAS_BUILD_CONTAINER_NAME} \
-        -u ${UID}:${DOCKER_GID} \
-        -v $(realpath ${SAS_VIYA_DEPLOYMENT_DATA_ZIP}):/$(basename ${SAS_VIYA_DEPLOYMENT_DATA_ZIP}) \
-        -v ${PWD}/builds:/sas-container-recipes/builds \
-        -v /var/run/docker.sock:/var/run/docker.sock \
-        sas-container-recipes-builder:${SAS_DOCKER_TAG} ${run_args}
-fi
-docker logs -f ${SAS_BUILD_CONTAINER_NAME}
-=======
 if [[ $OPERATING_SYSTEM == "linux" ]]; then
     echo "==============================="
     echo "Building Docker Build Container"
@@ -318,8 +273,6 @@
         --build-arg DOCKER_GID=${DOCKER_GID} \
         --tag sas-container-recipes-builder:${SAS_DOCKER_TAG} \
         --file Dockerfile \
->>>>>>> daada373
-
 
     echo
     echo "=============================="
@@ -329,7 +282,7 @@
     # If a Docker config exists then run the builder with the config mounted as a volume.
     # Otherwise, not having a Docker config is acceptable if no registry authentication is required.
     DOCKER_CONFIG_PATH=${HOME}/.docker/config.json
-    if [[ -f ${DOCKER_CONFIG_PATH} ]]; then 
+    if [[ -f ${DOCKER_CONFIG_PATH} ]]; then
         docker run -d \
             --name ${SAS_BUILD_CONTAINER_NAME} \
             -u ${UID}:${DOCKER_GID} \
@@ -338,7 +291,7 @@
             -v /var/run/docker.sock:/var/run/docker.sock \
             -v ${HOME}/.docker/config.json:/home/sas/.docker/config.json \
             sas-container-recipes-builder:${SAS_DOCKER_TAG} ${run_args}
-    else 
+    else
         docker run -d \
             --name ${SAS_BUILD_CONTAINER_NAME} \
             -u ${UID}:${DOCKER_GID} \
