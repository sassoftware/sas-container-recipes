--- conflicted
+++ resolved
@@ -51,155 +51,7 @@
 }
 
 function usage() {
-<<<<<<< HEAD
 	cat docs/usage.txt
-=======
-    echo -e "
-    Framework to build SAS Viya Docker images and create deployments using Kubernetes.
-        https://github.com/sassoftware/sas-container-recipes
-
-    Single Container Arguments:
-    ------------------------
-
-        example: ./build.sh --zip ~/my/path/to/SAS_Viya_deploy_data.zip
-
-    Required:
-
-      -z|--zip <value>
-          Path to the SAS_Viya_deployment_data.zip file
-            example: /path/to/SAS_Viya_deployment_data.zip
-
-      Note: The --type flag is set for a 'single' container deployment by default.
-
-    Optional:
-
-      -a|--addons \"[<value>] [<value>]\"
-          A space separated list of layers to add on to the main SAS image.
-          See the 'Appendix: Under the Hood' section in the wiki for details
-          on adding access engines and other tools.
-          https://github.com/sassoftware/sas-container-recipes/wiki/Appendix:-Under-the-Hood
-            example: --addons \"addons/auth-sssd addons/access-postgres\"
-
-      -i|--baseimage <value>
-          The Docker image from which the SAS images will build on top of
-            Default: centos
-
-      -t|--basetag <value>
-          The Docker tag for the base image that is being used
-            Default: latest
-
-      -m|--mirror-url <value>
-          The location of the mirror URL. See the Mirror Manager guide at
-          https://support.sas.com/en/documentation/install-center/viya/deployment-tools/34/mirror-manager.html
-
-      -p|--platform <value>
-          The type of distribution of the image defined by the \"baseimage\" option.
-            Options: [ redhat | suse ]
-            Default: redhat
-
-      -k|--skip-mirror-url-validation
-          Skips validating the mirror URL from the --mirror-url flag.
-
-      -s|--sas-docker-tag
-          The tag to apply to the images before pushing to the Docker registry.
-            default: \${recipe_project_version}-\${datetime}-\${last_commit_sha1}
-            example: 18.12.0-20181209115304-b197206
-
-
-    Multi-Container Arguments
-    ------------------------
-
-        SAS Viya Programming example:
-            ./build.sh --type multiple --zip /path/to/SAS_Viya_deployment_data.zip --addons "addons/auth-demo"
-
-        SAS Viya Visuals example:
-            ./build.sh --type full --docker-registry-namespace mynamespace --docker-registry-url my-registry.docker.com --zip /my/path/to/SAS_Viya_deployment_data.zip
-
-
-      -y|--type [ multiple | full | single ]
-          The type of deployment.
-            Multiple: SAS Viya Programming Multi-Container deployment with Kubernetes
-            Full: SAS Visuals based deployment with Kubernetes.
-            Single: One container for SAS Programming. See the "Single Container" guide section.
-
-      -n|--docker-registry-namespace <value>
-          The namespace in the Docker registry where Docker
-          images will be pushed to. Used to prevent collisions.
-            example: mynamespace
-
-      -u|--docker-registry-url <value>
-          URL of the Docker registry where Docker images will be pushed to.
-            example: 10.12.13.14:5000 or my-registry.docker.com
-
-      -z|--zip <value>
-          Path to the SAS_Viya_deployment_data.zip file from your Software Order Email (SOE).
-          If you do not know if your organization has a SAS license then contact
-          https://www.sas.com/en_us/software/how-to-buy.html
-
-            example: /path/to/SAS_Viya_deployment_data.zip
-
-    Optional:
-
-      -a|--addons \"[<value>] [<value>]\"
-          A space separated list of layers to add on to the main SAS image.
-          See the 'Appendix: Under the Hood' section in the wiki for details
-          on adding access engines and other tools.
-          https://github.com/sassoftware/sas-container-recipes/wiki/Appendix:-Under-the-Hood
-            example: --addons \"addons/auth-sssd addons/access-postgres\"
-
-      -i|--baseimage <value>
-          The Docker image from which the SAS images will build on top of
-            Default: centos
-
-      -t|--basetag <value>
-          The Docker tag for the base image that is being used
-            Default: latest
-
-      -m|--mirror-url <value>
-          The location of the mirror URL.See the Mirror Manager guide at
-          https://support.sas.com/en/documentation/install-center/viya/deployment-tools/34/mirror-manager.html
-
-      -v|--virtual-host <value>
-          The Kubernetes Ingress path that defines the location of the HTTP endpoint.
-          For more details on Ingress see the official Kubernetes documentation at
-          https://kubernetes.io/docs/concepts/services-networking/ingress/
-
-            example: user-myproject.mylocal.com
-
-      -p|--platform <value>
-          The type of distribution of the image defined by the \"baseimage\" option.
-            Options: [ redhat ]
-            Default: redhat
-
-      -j|--project-name <value>
-          Provide a prefix for the image names and deployments.
-          By default the image names are formatted as \"sas-viya-<image_name>\",
-          such as \"sas-viya-httpproxy\", \"sas-viya-consul\", etc.
-
-      -d|--skip-docker-url-validation
-          Skips validating the Docker registry URL
-
-      -k|--skip-mirror-url-validation
-          Skips validating the mirror URL from the --mirror-url flag.
-
-      -s|--sas-docker-tag
-          The tag to apply to the images before pushing to the Docker registry.
-            default: \${recipe_project_version}-\${datetime}-\${last_commit_sha1}
-            example: 18.12.0-20181209115304-b197206
-
-      ---builder-port
-          The port to listen on when serving entitlement and CA certificates to the images that are being built.
-          Changing this between builds will prevent Docker layer caching.
-            default: 1976
-
-      -h|--help
-          Prints out this message. Other resources:
-            GitHub Issues for questions, features, and bug reports:
-                https://github.com/sassoftware/sas-container-recipes/issues
-            GitHub Wiki for FAQs, troubleshooting, and tips.
-                https://github.com/sassoftware/sas-container-recipes/wiki
-    "
->>>>>>> d1a4b0b9
 }
 
 trap sas_container_recipes_shutdown SIGTERM
