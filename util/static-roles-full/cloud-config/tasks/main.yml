--- conflicted
+++ resolved
@@ -15,9 +15,7 @@
   - { name: kill_consul_helper.sh, path: "bin", mode: "0755" }
   - { name: localconsul_generate_vault_cert.sh, path: "bin", mode: "0755" }
   - { name: sas-consul, path: "bin", mode: "0755" }
-<<<<<<< HEAD
   - { name: setup_rds_postgres.sh, path: "bin", mode: "0755" }
-=======
 
 - name: Define fact that contains the list of images that need to run as root
   debug:
@@ -41,5 +39,4 @@
     path: "{{ item.path }}"
     regexp: '^SASLOCKROOT="/var/lock/subsys"'
     line: 'SASLOCKROOT="/opt/sas/{{ DEPLOYMENT_ID }}/config/var/lock"'
-  with_items: "{{ init_files.files }}"
->>>>>>> 5580e7b9
+  with_items: "{{ init_files.files }}"