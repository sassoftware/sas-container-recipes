## Contents

- [Obtain the Required Files](#obtain-the-required-files)
- [Create a Mirror](#create-a-mirror)
- [Use a Docker Registry](#use-a-docker-registry)
- [Addons](#addons)
  - [Host Authentication](#host-authentication)
    - [sssd Authentication](#sssd-authentication)
  - [Data Sources](#data-sources)
    - [Greenplum](#greenplum)
    - [Hadoop](#hadoop)
    - [ODBC](#odbc)
    - [Oracle](#oracle)
    - [Redshift](#redshift)
    - [Teradata](#teradata)
- [Kubernetes](#kubernetes)
  - [Ingress Configuration](#ingress-configuration)
  - [Persistence](#persistence)
  - [Data Import](#data-import)
  - [Bulk Loading of Configuration Values](#bulk-loading-of-configuration-values)
  - [Kubernetes Manifest Inputs](#kubernetes-manifest-inputs)

## Obtain the Required Files

1. Locate your SAS Viya for Linux Software Order Email (SOE) and the SAS_Viya_deployment_data.zip file attachment.

1. Perform one of the following tasks to get the project files:
    
    - Download the latest release at [https://github.com/sassoftware/sas-container-recipes/releases](https://github.com/sassoftware/sas-container-recipes/releases).

    - Run the following command: `git clone git@github.com:sassoftware/sas-container-recipes.git`

## Create a Mirror

A local mirror repository can save you time whenever you run a build, and it protects against download limits.

- Each time that you build an image of the SAS Viya software, the required RPM files must be accessed.
- Setting up a local mirror repository for the RPM files can save time because you access the RPM files locally each time that you build or rebuild an image. If you do create a local mirror repository, then the RPM files are downloaded from servers that are hosted by SAS, which can take longer.
- There is a limit to how many times that you can download a SAS Viya software order from the SAS servers.

For more information about creating a local mirror repository, see [Create a Mirror Repository](https://go.documentation.sas.com/?docsetId=dplyml0phy0lax&amp;docsetTarget=p1ilrw734naazfn119i2rqik91r0.htm&amp;docsetVersion=3.4) in _SAS Viya for Linux: Deployment Guide_.

## Use a Docker Registry

**Note:** If you use Kubernetes as your deployment tool, you must follow these steps. Otherwise, for Docker, the following steps are optional.

A registry is a storage and content delivery system that contains Docker images, which are available in different versions, with each image having its own tag. Self-hosting a registry makes it easy to share images internally. For more information about the Docker registry, see [https://docs.docker.com/registry/introduction/](https://docs.docker.com/registry/introduction/).

The build process will use ansible-container to push the built images to the provided Docker registry. To do this, the $HOME/.docker/config.json file must contain the Docker registry URL and an authentication value. These settings allow ansible-container to connect to the Docker registry.

To update the $HOME/.docker/config.json file, run the following command: 

<code>docker login <i>docker-registry</i></code>

After you run the command, validate that the $HOME/.docker/config.json file contains the expected Docker registry URL and authentication value. 

Here is an example of the config.json file settings:

```
docker login docker-registry.company.com
cat $HOME/.docker/config.json
{
     "HttpHeaders": {
          "User-Agent": "Docker-Client/18.06.1-ce (linux)"
     },
     "auths": {
          "docker-registry.company.com": {
               "auth": "Zm9vOmZvb2Jhcg=="
          }
     }
}
```

## Addons

You can use addons to include extra components in your SAS Viya images. There are addons for authentication, data sources, and integrated development environments (IDE). Only the addons that require pre-build tasks are listed in this section. You can find the addons in sas-container-recipes/addons directory.

For more information, see [Addons](https://gitlab.sas.com/sassoftware/sas-container-recipes/wikis/Appendix:-Under-the-Hood#addons).

### Host Authentication

Some SAS Viya containers require host-level authentication: the single programming-only container and the multiple containers, programming-only Compute Server and CAS containers. Use the addons whose names are preceded by the _auth_ prefix to set up host authentication.

#### sssd Authentication

You will use commands to copy the sas-container-recipes/addons/example_sssd.con file to a file named sssd.conf. Next, edit the sssd.conf file to set the appropriate configuration values. If an SSL certificate is needed, provide the certificate as a file named sssd.cert.

Here are the commands:

```
cp sas-container-recipes/addons/auth-sssd/example_sssd.conf sas-container-recipes/addons/auth-sssd/sssd.conf
vi sas-container-recipes/addons/auth-sssd/sssd.conf
```

### Data Sources

This section provides pre-build tasks for some of the access addons that provide data access for SAS Viya. Only the access addons that require pre-build tasks are listed in this section. 

#### Greenplum

<<<<<<< HEAD
Before you can use the access-greenplum addon, confirm that the environment variables in the greenplum_saserver.sh file specify the locations of the ODBC configurations. The default locations for the ODBC configuration files are in the /sasinside directory.

- For single containers running on Docker, this directory is mapped automatically to the running container from the Docker host.
- For containers running on Kubernetes, the /sasinside directory (or a preferred directory) should be mapped to the sas-viya-programming, sas-viya-computeserver and sas-viya-sas-casserver-primary pods.

Here are the commands that specify the locations of the ODBC configurations:
=======
Before you can use the access-greenplum addon, confirm that the environment variables in the _greenplum_saserver.sh_ will represent where ODBC configurations will live. The default configuration expects that ODBC configuration files will be available in the directory `/sasinside`. For single containers running on Docker, this directory is mapped automatically directly to the running container from the Docker host. If running on kubernetes, `/sasinside`, or a preferred directory used should be mapped to the _sas-viya-programming_, _sas-viya-computeserver_ and _sas-viya-cas_ pods. 
>>>>>>> 858440b5

```
export ODBCSYSINI=/sasinside/odbc
export ODBCINI=${ODBCSYSINI}/odbc.ini
export ODBCINSTINI=${ODBCSYSINI}/odbcinst.ini
export LD_LIBRARY_PATH=${ODBCSYSINI}/lib:$LD_LIBRARY_PATH
```

If you need to change locations, make sure to update the greenplum_saserver.sh file before you build the images.

#### Hadoop

Before you can use the access-hadoop addon, collect the Hadoop configuration files (/config) and JAR files (/jars), and add them to the sas-container-recipes/addons/access-hadoop/hadoop directory.

After you have included the Hadoop configuration and JAR files are in this directory, the files are added to a /hadoop directory in an image that includes the access-hadoop addon.

Here is an example of the directory structure:

```
sas-container-recipes/addons/access-hadoop/hadoop/config
sas-container-recipes/addons/access-hadoop/hadoop/jars
```

#### ODBC

<<<<<<< HEAD
Before you can use the access-odbc addon, confirm that the environment variables in the odbc_cas.settings and odbc_saserver.sh files specify the locations of the ODBC configurations. The default locations for the ODBC configuration files are in the /sasinside directory.

- For single containers running on Docker, this directory is mapped automatically to the running container from the Docker host.
- If running on Kubernetes,  the /sasinside directory (or a preferred directory) should be mapped to the sas-viya-programming, sas-viya-computeserver and sas-viya-sas-casserver-primary pods.

Here are the commands that specify the locations of the ODBC configurations:
=======
Before you can use the access-odbc addon, confirm that the environment variables in the _odbc_cas.settings_ and _odbc_saserver.sh_ will represent where ODBC configurations will live. The default configuration expects that ODBC configuration files will be available in the directory `/sasinside`. For single containers running on Docker, this directory is mapped automatically directly to the running container from the Docker host. If running on kubernetes, `/sasinside`, or a preferred directory used should be mapped to the _sas-viya-programming_, _sas-viya-computeserver_ and _sas-viya-cas_ pods.
>>>>>>> 858440b5

```
export ODBCSYSINI=/sasinside/odbc
export ODBCINI=${ODBCSYSINI}/odbc.ini
export ODBCINSTINI=${ODBCSYSINI}/odbcinst.ini
export LD_LIBRARY_PATH=${ODBCSYSINI}/lib:$LD_LIBRARY_PATH
```

If you need to change locations, make sure to update the odbc_cas.settings and odbc_saserver.sh files before you build the images.

#### Oracle

Before you can use the access-oracle addon, add the Oracle client library RPMs and a file named tnsnames.ora to the sas-container-recipes/addons/access-oracle directory.

Confirm that the environment variables in the oracle_cas.settings and oracle_saserver.sh represent the locations of the Oracle configuration. The default configuration expects that Oracle files will be available from within the image.

**Note:** The Dockerfile will attempt to install any RPMs in this directory.

#### Redshift

<<<<<<< HEAD
Before you can use the access-redshift addon, confirm that the environment variables in the redshift_cas.settings and redshift_saserver.sh files specify the locations of the ODBC configurations. The default locations for the ODBC configuration files are in the /sasinside directory.

- For single containers running on Docker, this directory is mapped automatically to the running container from the Docker host.
- If running on Kubernetes, the /sasinside directory (or a preferred directory) should be mapped to the sas-viya-programming, sas-viya-computeserver and sas-viya-sas-casserver-primary pods. 

Here are the commands that specify the locations of the ODBC configurations:
=======
Before you can use the access-redshift addon, confirm that the environment variables in the _redshift_cas.settings_ and _redshift_saserver.sh_ will represent where ODBC configurations will live. The default configuration expects that ODBC configuration files will be available in the directory `/sasinside`. For single containers running on Docker, this directory is mapped automatically directly to the running container from the Docker host. If running on kubernetes, `/sasinside`, or a preferred directory used should be mapped to the _sas-viya-programming_, _sas-viya-computeserver_ and _sas-viya-cas_ pods. 
>>>>>>> 858440b5

```
export ODBCSYSINI=/sasinside/odbc
export ODBCINI=${ODBCSYSINI}/odbc.ini
export ODBCINSTINI=${ODBCSYSINI}/odbcinst.ini
export LD_LIBRARY_PATH=${ODBCSYSINI}/lib:$LD_LIBRARY_PATH
```

If you need to change locations, make sure to update the redshift_cas.settings and redshift_saserver.sh files before you build the images.

#### Teradata

Before you can use the access-teradata addon you need to get the compressed ZIP file that contains the Teradata Tools and Utilities. After you have this file, rename it to teradata.tgz and place it in sas-container-recipes/addons/access-teradata/ directory.

The Dockerfile expects that the teradata.tgz file is in the current directory and has the following structure:

```
|__TeradataToolsAndUtilitiesBase
   |__Readmes
   |__Linux
   |__TeraJDBC
   |__v16.10.01
   |__setup.bat
   |__.setup.sh
   |__ThirdPartyLicensesTTU.txt
```

The Dockerfile looks for the Teradata gzip file and runs the setup.bat script to install the Teradata libraries.

**Note:** Error messages about missing i386 dependencies can safely be ignored unless your environment requires them. If the i386 dependencies are required, install them by adding the necessary commands to the Dockerfile.

## Kubernetes 
### Ingress Configuration
To access SAS, you must identify endpoints that allow things outside the Kubernetes environment to talk to the correct endpoints inside the Kubernetes environment. Although this can be done different ways, the trend is to use an Ingress Controller. This document does not explain how to set up the Ingress Controller but it will explain how to set up a specific Ingress configuration to identify the proper endpoints for the SAS containers.

For both the *viya-programming/viya-multi-container* and the *viya-visuals* we have added building the ingress configuration as part of the manifest generation. For *viya-programming/viya-single-container* an example configuration is provided in the *samples* directory:

```
samples
├── viya-single-container
│   ├── example_ingress.yml
│   ├── example_launchsas.sh
│   └── example_programming.yml
```

Find the example_ingress.yml file for the single container. Then, copy and edit it, as follows:

```
mkdir ${PWD}/run
cp samples/single-container/example_ingress.yml ${PWD}/run/programming_ingress.yml
vi ${PWD}/run/programming_ingress.yml
```

In the copied file, find and replace all instances of @REPLACE_ME_WITH_YOUR_K8S_NAMESPACE@ and @REPLACE_ME_WITH_YOUR_DOMAIN@ with appropriate values. Here is an example

```
apiVersion: extensions/v1beta1
kind: Ingress
metadata:
  annotations:
    nginx.ingress.kubernetes.io/proxy-body-size: "0"
  name: sas-viya-programming-ingress
  namespace: sasviya
spec:
  rules:
  - host: sas-viya.company.com
    http:
      paths:
      - backend:
          serviceName: sas-viya-httpproxy
          servicePort: 80
#  tls:
#  - hosts:
#    - sas-viya.company.com
#    secretName: @REPLACE_ME_WITH_YOUR_CERT@
```

TLS is set up by configuring the Ingress definition. For more information, see [TLS](https://kubernetes.io/docs/concepts/services-networking/ingress/#tls).

You will need to create a key and certificate, and then store it in a Kubernetes secret. In the following example, the tls section in the ${PWD}/run/programming_ingress.yml file is updated to include the Kubernetes secret, which is named sas-tls-secret.

```
  tls:
  - hosts:
    - sas-viya.company.com
    secretName: sas-tls-secret
```

Load the configuration:

```
kubectl -n sasviya apply -f ${PWD}/run/programming_ingress.yml
```

If you cannot set this up yet, you can continue on the deployment process. However, the ingress must be configured to access the environment.

Later in this documentation, the term _ingress-path_ refers to the host value in your Ingress configuration. In the preceding example, sas-viya.company.com is the ingress path.

### Persistence

Several SAS Viya containers will need configured persistence storage in order to make sure that the environment can shut down and start up without losing data.

- Decide whether to set up persistence storage.
- No persistance is the default condition. The default is useful if you are evaluating SAS Viya containers. Otherwise you will probably want to make sure that your Kuberenetes environment is configured for container persistence. For more information, see [Persistent Volumes](https://kubernetes.io/docs/concepts/storage/persistent-volumes/). 

### Data Import

When importing data into SAS Viya, the import might fail without displaying an error or writing an error to CAS logs. This failure to import data can happen if the size of the file being imported exceeds the maximum size allowed by the Kubernetes Ingress Controller. 

To change the Ingress Controller settings, globally or for the specific Ingress rule, see [NGINX Configuration](https://kubernetes.github.io/ingress-nginx/user-guide/nginx-configuration/).

SAS has tested using the nginx.ingress.kubernetes.io/proxy-body-size annotation as documented for **Custom max body size**. For more information, see [Custom max body size](https://kubernetes.github.io/ingress-nginx/user-guide/nginx-configuration/annotations/#custom-max-body-size).

If you know the size of files to be imported, then set **Custom max body size** to a value that will allow the files to be loaded. If a value of zero (0) is used, then checking of the file size is ignored, and no file size restrictions will be imposed by Kubernetes.

### Bulk Loading of Configuration Values

For a full deployment, you can create a viya-visuals/sitedefault.yml file that is used to bulk load configuration values for multiple services. After the initial deployment, you cannot simply modify sitedefault.yml to change an existing value and deploy the software again. You can modify sitedefault.yml only to set property values that have not already been set. Therefore, SAS recommends that you do not use sitedefault.yml for the initial deployment of your SAS Viya software, except where specifically described in this document.

When the sitedefault.yml file is present in the viya-visuals directory, the build process will base64 encode the file and put it into the viya-visuals/working/manifests/kubernetes/configmaps/consul.yml file in the consul_key_value_data_enc variable. When the consul container starts, the key-value pairs in consul_key_value_data_enc are bulk loaded into the SAS configuration store.

Here are the steps to use sitedefault.yml to set configuration values:

1. Sign on to your Ansible controller with administrator privileges, and locate the viya-visuals/templates/sitedefault_sample.yml file.
1. Make a copy of sitedefault_sample.yml and name it sitedefault.yml.
1. Using a text editor, open sitedefault.yml and add values that are valid for your site.
   - For information about the LDAP properties used in sitedefault.yml, see [sas.identities.providers.ldap](https://go.documentation.sas.com/?cdcId=calcdc&cdcVersion=3.4&docsetId=calconfig&docsetTarget=n08000sasconfiguration0admin.htm#n08044sasconfiguration0admin) in _SAS Viya for Linux: Deployment Guide_.
   - For information about the all the properties that can be used in sitedefault.yml, see [Configuration Properties: Reference (Services)](https://go.documentation.sas.com/?cdcId=calcdc&cdcVersion=3.3&docsetId=calconfig&docsetTarget=n08000sasconfiguration0admin.htm#!) in _SAS Viya Administration_.

    **CAUTION:**
  
    **Some properties require passwords.**<br/>
    If properties with passwords are specified in sitedefault.yml, you must secure the file appropriately. If you chose not to supply the properties in sitedefault.yml, then you can enter them using SAS Environment Manager. Sign in to SAS Environment Manager as sasboot, and follow the instructions in [Configure the Connection to Your Identity Provider](post-run-tasks#configure-the-connection-to-your-identity-provider).

1. When you are finished, save sitedefault.yml and make sure that it resides in the viya-visuals/templates/ directory of the playbook.
When the build script is run, the data from the viya-visuals/templates/sitedefault.yml file will get added to the viya-visuals/working/manifests/kubernetes/configmaps/consul.yml file. On startup of the consul container, the content will get loaded into the SAS configuration store. See the post-run [(Optional) Verify Bulk Loaded Configuration](post-run-tasks#optional-verify-bulk-loaded-configuration) task for confirming the values provided were loaded.

### Kubernetes Manifest Inputs
To help with managing changes to the generated manifests, you can provide customizations that will be used when creating the Kubernetes manifests. Copy the viya-visuals/templates/vars_usermods.yml file to viya-visuals/vars_usermods.yml, and then edit the file. You can enter any of the following values and override the defaults:

```
# The directory where manifests will be created. Default is "manifest"
#SAS_MANIFEST_DIR: manifest

# The Kubernetes namespace that we are deploying into. Default is "sas-viya"
#SAS_K8S_NAMESPACE: sas-viya

# The Ingress path for the httpproxy environment. Default is "sas-viya.company.com"
#SAS_K8S_INGRESS_PATH: sas-viya.company.com
```

By default, the generated manifests will define a CAS SMP environment. If you want to define a CAS MPP environment initially, locate the following section in the viya-visuals/vars_usermods.yml file:

```
#custom_services:
#  sas-casserver-primary:
#    deployment_overrides:
#      environment:
#        - "CASCFG_MODE=mpp"
```

And, remove the preceding # for each line:

```
custom_services:
  sas-casserver-primary:
    deployment_overrides:
      environment:
        - "CASCFG_MODE=mpp"
```

After you save the file, CAS will start in MPP mode and a default of three CAS worker containers will start.

**Note:** If customizing is not done prior to the build process, you can do it after the build to regenerate the manifests. For more information, see [(Optional) Regenerating Manifests](post-run-tasks#optional-regenerating-manifests).<|MERGE_RESOLUTION|>--- conflicted
+++ resolved
@@ -98,16 +98,12 @@
 
 #### Greenplum
 
-<<<<<<< HEAD
 Before you can use the access-greenplum addon, confirm that the environment variables in the greenplum_saserver.sh file specify the locations of the ODBC configurations. The default locations for the ODBC configuration files are in the /sasinside directory.
 
 - For single containers running on Docker, this directory is mapped automatically to the running container from the Docker host.
-- For containers running on Kubernetes, the /sasinside directory (or a preferred directory) should be mapped to the sas-viya-programming, sas-viya-computeserver and sas-viya-sas-casserver-primary pods.
+- For containers running on Kubernetes, the /sasinside directory (or a preferred directory) should be mapped to the sas-viya-programming, sas-viya-computeserver and sas-viya-cas pods.
 
 Here are the commands that specify the locations of the ODBC configurations:
-=======
-Before you can use the access-greenplum addon, confirm that the environment variables in the _greenplum_saserver.sh_ will represent where ODBC configurations will live. The default configuration expects that ODBC configuration files will be available in the directory `/sasinside`. For single containers running on Docker, this directory is mapped automatically directly to the running container from the Docker host. If running on kubernetes, `/sasinside`, or a preferred directory used should be mapped to the _sas-viya-programming_, _sas-viya-computeserver_ and _sas-viya-cas_ pods. 
->>>>>>> 858440b5
 
 ```
 export ODBCSYSINI=/sasinside/odbc
@@ -133,16 +129,12 @@
 
 #### ODBC
 
-<<<<<<< HEAD
 Before you can use the access-odbc addon, confirm that the environment variables in the odbc_cas.settings and odbc_saserver.sh files specify the locations of the ODBC configurations. The default locations for the ODBC configuration files are in the /sasinside directory.
 
 - For single containers running on Docker, this directory is mapped automatically to the running container from the Docker host.
-- If running on Kubernetes,  the /sasinside directory (or a preferred directory) should be mapped to the sas-viya-programming, sas-viya-computeserver and sas-viya-sas-casserver-primary pods.
+- If running on Kubernetes,  the /sasinside directory (or a preferred directory) should be mapped to the sas-viya-programming, sas-viya-computeserver and sas-viya-cas pods.
 
 Here are the commands that specify the locations of the ODBC configurations:
-=======
-Before you can use the access-odbc addon, confirm that the environment variables in the _odbc_cas.settings_ and _odbc_saserver.sh_ will represent where ODBC configurations will live. The default configuration expects that ODBC configuration files will be available in the directory `/sasinside`. For single containers running on Docker, this directory is mapped automatically directly to the running container from the Docker host. If running on kubernetes, `/sasinside`, or a preferred directory used should be mapped to the _sas-viya-programming_, _sas-viya-computeserver_ and _sas-viya-cas_ pods.
->>>>>>> 858440b5
 
 ```
 export ODBCSYSINI=/sasinside/odbc
@@ -163,16 +155,13 @@
 
 #### Redshift
 
-<<<<<<< HEAD
-Before you can use the access-redshift addon, confirm that the environment variables in the redshift_cas.settings and redshift_saserver.sh files specify the locations of the ODBC configurations. The default locations for the ODBC configuration files are in the /sasinside directory.
+Before you can use the access-redshift addon, confirm that the environment variables in the redshift_cas.settings and redshift_saserver.sh files specify the locations of the ODBC configurations. 
+The default locations for the ODBC configuration files are in the /sasinside directory.
 
 - For single containers running on Docker, this directory is mapped automatically to the running container from the Docker host.
-- If running on Kubernetes, the /sasinside directory (or a preferred directory) should be mapped to the sas-viya-programming, sas-viya-computeserver and sas-viya-sas-casserver-primary pods. 
+- If running on Kubernetes, the /sasinside directory (or a preferred directory) should be mapped to the sas-viya-programming, sas-viya-computeserver and sas-viya-cas pods. 
 
 Here are the commands that specify the locations of the ODBC configurations:
-=======
-Before you can use the access-redshift addon, confirm that the environment variables in the _redshift_cas.settings_ and _redshift_saserver.sh_ will represent where ODBC configurations will live. The default configuration expects that ODBC configuration files will be available in the directory `/sasinside`. For single containers running on Docker, this directory is mapped automatically directly to the running container from the Docker host. If running on kubernetes, `/sasinside`, or a preferred directory used should be mapped to the _sas-viya-programming_, _sas-viya-computeserver_ and _sas-viya-cas_ pods. 
->>>>>>> 858440b5
 
 ```
 export ODBCSYSINI=/sasinside/odbc
