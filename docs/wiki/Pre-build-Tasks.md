--- conflicted
+++ resolved
@@ -196,11 +196,7 @@
 ### Ingress Configuration
 To access SAS, you must identify endpoints that allow things outside the Kubernetes environment to talk to the correct endpoints inside the Kubernetes environment. Although this can be done different ways, the trend is to use an Ingress Controller. This document does not explain how to set up the Ingress Controller but it will explain how to set up a specific Ingress configuration to identify the proper endpoints for the SAS containers.
 
-<<<<<<< HEAD
-Here is the structure of the /samples directory:
-=======
 For both the *viya-programming/viya-multi-container* and the *viya-visuals* we have added building the ingress configuration as part of the manifest generation. For *viya-programming/viya-single-container* an example configuration is provided in the *samples* directory:
->>>>>>> 6de902c5
 
 ```
 samples
@@ -210,11 +206,7 @@
 │   └── example_programming.yml
 ```
 
-<<<<<<< HEAD
-Find the example_ingress.yml file in the directory that matches your deployment type. Then, copy and edit it, as follows:
-=======
-Find the _*_ingress.yml_ file for the single container, copy and edit:
->>>>>>> 6de902c5
+Find the example_ingress.yml file for the single container. Then, copy and edit it, as follows:
 
 ```
 mkdir ${PWD}/run
@@ -222,11 +214,7 @@
 vi ${PWD}/run/programming_ingress.yml
 ```
 
-<<<<<<< HEAD
-In the copied file, find and replace all instances of @REPLACE_ME_WITH_YOUR_K8S_NAMESPACE@ and @REPLACE_ME_WITH_YOUR_DOMAIN@ with appropriate values. Here is an example:
-=======
-In the copy, _programming_ingress.yml_, find all occurrences of _@REPLACE_ME_WITH_YOUR_K8S_NAMESPACE@_ and _@REPLACE_ME_WITH_YOUR_DOMAIN@_ with appropriate values. Here is an example
->>>>>>> 6de902c5
+In the copied file, find and replace all instances of @REPLACE_ME_WITH_YOUR_K8S_NAMESPACE@ and @REPLACE_ME_WITH_YOUR_DOMAIN@ with appropriate values. Here is an example
 
 ```
 apiVersion: extensions/v1beta1
@@ -250,13 +238,9 @@
 #    secretName: @REPLACE_ME_WITH_YOUR_CERT@
 ```
 
-<<<<<<< HEAD
 TLS is set up by configuring the Ingress definition. For more information, see [TLS](https://kubernetes.io/docs/concepts/services-networking/ingress/#tls).
 
-You will need to create a key and certificate, and then store it in a Kubernetes secret. In the following example, the tls section in the ${PWD}/run/visuals_ingress.yml file is updated to include the Kubernetes secret, which is named sas-tls-secret.
-=======
-TLS is setup by configuring the Ingress definition. For more information, see [TLS](https://kubernetes.io/docs/concepts/services-networking/ingress/#tls). You will need to create a key and cert and store it in a Kubernetes secret. For the purpose of the example, we will call the secret _sas-tls-secret_. Once that is in place, update `${PWD}/run/programming_ingress.yml` and change the `tls` section so that it looks like
->>>>>>> 6de902c5
+You will need to create a key and certificate, and then store it in a Kubernetes secret. In the following example, the tls section in the ${PWD}/run/programming_ingress.yml file is updated to include the Kubernetes secret, which is named sas-tls-secret.
 
 ```
   tls:
@@ -290,10 +274,7 @@
 
 SAS has tested using the nginx.ingress.kubernetes.io/proxy-body-size annotation as documented for **Custom max body size**. For more information, see [Custom max body size](https://kubernetes.github.io/ingress-nginx/user-guide/nginx-configuration/annotations/#custom-max-body-size).
 
-<<<<<<< HEAD
 If you know the size of files to be imported, then set **Custom max body size** to a value that will allow the files to be loaded. If a value of zero (0) is used, then checking of the file size is ignored, and no file size restrictions will be imposed by Kubernetes.
-=======
-If you know the size of files to be imported, then set _Custom max body size_ to a value that will allow the files to be loaded. If a value of zero (0) is used, then checking of the file size is ignored, and no file size restrictions will be imposed by Kubernetes.
 
 ### Bulk Loading of Configuration Values
 
@@ -353,5 +334,4 @@
 
 After you save the file, CAS will start in MPP mode and a default of three CAS worker containers will start.
 
-**Note:** If customizing is not done prior to the build process, you can do it after the build to regenerate the manifests. For more information, see [(Optional) Regenerating Manifests](post-run-tasks#optional-regenerating-manifests).
->>>>>>> 6de902c5
+**Note:** If customizing is not done prior to the build process, you can do it after the build to regenerate the manifests. For more information, see [(Optional) Regenerating Manifests](post-run-tasks#optional-regenerating-manifests).