## Contents

- [Configuration](#configuration)
  - [Running Using Configuration by Convention](#running-using-configuration-by-convention)
  - [Running using Environment Variables](#running-using-environment-variables)
  - [Precedence](#precedence)
- [How to Build](#how-to-build)
  - [Overview](#overview)
  - [Building on a Red Hat Enterprise Linux Image](#building-on-a-red-hat-enterprise-linux-image)
  - [Building on a SUSE Linux Image](#building-on-a-suse-linux-image)
  - [Logging](#logging)
  - [Errors During Build](#errors-during-build)
- [How to Run](#how-to-run)
  - [Kubernetes](#kubernetes)

## Configuration

Before we build the images, here is some information about the different ways that you can modify the configuration of the image.

### Running Using Configuration by Convention
You can provide configuration files that the container will process as it starts. To accomplish this task, map a volume to `/sasinside` in the container. The contents of that directory would contain any of the following files:

* casconfig_usermods.lua
* cas_usermods.settings
* casstartup_usremods.lua
* autoexec_usermods.sas
* sasv9_usermods.cfg
* batchserver_usremods.sh
* connectserver_usremods.sh
* workspaceserver_usremods.sh
* sasstudio_usermods.properties

If any of these files are found, then the contents are appended to the existing usermods file. A change to the files in the `/sasinside` directory would not change the behavior of a running system. Only on a restart would the behavior change.

### Running Using Environment Variables
For CAS, you can change the configuration of the container by using environment variables. The CAS container will look for environment variables of a certain prefix:

* CASCFG_ - An environment variable with this prefix translates to a `cas.` option which ends up in the `casconfig_docker.lua` file. These values are a predefined set and cannot be made up. If CAS sees an option that it does not understand, it will not run.
* CASENV_ - An environment variable with this prefix translates to a `env.` option which ends up in the casconfig_docker.lua. These values can be anything.
* CASSET_ - An environment variable with this prefix translates to an environment variable which ends up in `cas_docker.settings`. These values can be anything.
* CASLLP_ - An environment variable with this prefix translates to setting the _LD_LIBRARY_PATH_ in `cas_docker.settings`. These values can be anything.

### Precedence
Here is the order of precedence from least to greatest (the last listed variables winning prioritization):

* files from `/tmp`
* files from `/sasinisde`
* environment variables

## How to Build
### Overview
Use the `build.sh` script in the root of the directory: `sas-container-recipes/build.sh`. You will be able to pass in the base image and tag that you want to build from as well as providing any addons to create your custom image. The following examples use a mirror URL, which is [strongly recommended](Tips#create-a-local-mirror-repository).

To see what options `build.sh` takes, run

```
build.sh --help
```

The `build.sh` script will validate several of the settings that are needed to help with the deployment process. The _docker-registry-url_ and _docker-registry-namespace_ are expected. If these values are not provided then the script will exit early until they are provided.

The _docker-registry-url_ and _docker-registry-namespace_ are used so that the process can push the containers to the Docker registry with a specific Docker tag. This same information is then used to generate the Kubernetes manifests. 

The `--virtual-host` option points to the ingress hostname that is representing the end point for the sas-viya-httpproxy container. This is an optional parameter for programming. The value can be changed or added post running of `build.sh` and prior to deploying the images to Kubernetes. Without updating post build, hyperlinks between SASStudio and CAS Monitor will not work for the programming deployment. Full deployment has Environment Manager and virtual-host has no impact. 

Passing in `--addons` will follow a convention to automatically add the layers to the correct SAS images. 
* Addons that begin with _auth_ will be added to the computeserver, programming and cas containers
* Addons that begin with _access_ will be added to the computeserver, programming and cas  containers
* Addons that begin with _ide_ will be added to the programming containers

In some cases, addons may change the httpproxy container as well. This will only be if the addon contains a _Dockerfile_http_ file. One can see an example of this in the _ide-jpuyter-python3_ addon.

To add to the base images, see [Advanced Building Options](#advanced-building-options).

### Building on a Red Hat Enterprise Linux Image

The following example builds multiple containers for the SAS Viya programming-only deployment. This will pull down the most recent "CentOS:7" image from DockerHub and adds the `addons/auth-sssd` and  `addons/access-odbc` layers once the main SAS Viya images are built. If more addons are desired, add to the space delimited list. Make sure that the list is encapsulated in double quotes.

To change the base image from which we will build the SAS Viya image, change the values for the `--baseimage` and `--basetag` options. Only Red Hat Enterprise Linux 7 based images are supported for recipes. 

```
build.sh \
--type multiple \
--baseimage centos \
--basetag 7 \
--zip /path/to/SAS_Viya_deployment_data.zip \
--mirror-url http://host.company.com/sas_repo \
--docker-registry-url docker.registry.company.com \
--docker-registry-namespace sas \
--addons "addons/auth-sssd addons/access-odbc"
```

Here is an example to build multiple containers for the SAS Viya full deployment.

```
build.sh \
--type full\
--baseimage centos \
--basetag 7 \
--zip /path/to/SAS_Viya_deployment_data.zip \
--mirror-url http://host.company.com/sas_repo \
--docker-registry-url docker.registry.company.com \
--docker-registry-namespace sas \
--addons "addons/auth-sssd addons/access-odbc"
```

The building of the SAS Viya images could take several hours to complete. Once the process is done you will have 3 (programming only) to around 25 (full) Docker images local on your build machine as well as in the Docker registry that you provided. An example set of manifests are also provided which is covered in [How to Run](#how-to-run).

### Building on a SUSE Linux Image

Building multiple containers on SUSE Linux based images are not currently supported.

### Logging

The content that is displayed to the console when building is also captured in a log file named `${PWD}/logs/build_sas_container.log`. If a log file exists at the time of the run, the previous file is preserved with a name of `build_sas_container_<date-time stamp>.log`. If problems are encountered during the build process, review the log file or provide it when opening up tickets.
 
### Errors During Build

If there was an error during the build process there is a chance some intermediate build containers were left behind. To see any images that are a result of the SAS recipe build process, run:

`docker images --filter "dangling=true" --filter "label=sas.recipe.version"`

If you encounter any of these you can remove these images by running:

`docker rmi $(docker images -q --filter "dangling=true" --filter "label=sas.recipe.version")`

The command between the parentheses returns the image ids that meet the filter and then will remove those images.

See the Docker documentation for more options on cleaning up your build system. Here are some specific topics:

- To remove all unused data, see [docker system prune](https://docs.docker.com/engine/reference/commandline/system_prune/).
- To remove images, see [docker image rm](https://docs.docker.com/engine/reference/commandline/image_rm/).

## How to Run

### Kubernetes
For a programming only build, a set of Kubernetes manifests are located at `$PWD/viya-programming/viya-multi-container/working/manifests` and for full build they are at `$PWD/viya-visuals/working/manifests`. Please use the path that matches to your type of build. We will refer to this path as _$MANIFESTS_. 

<<<<<<< HEAD
For a programming only image, you can update the virtual host information. This will need to be done for working hyperlinks between SASStudio and CAS Monitor in programming only build. Edit the `$MANIFESTS/kubernetes/configmaps/cas.yml` file and update the following line:

```
  casenv_cas_virtual_host: "sas-viya"
=======
For a programming only image, you can update the virtual host information. This will need to be done for working hyperlinks between SASStudio and CAS Monitor in programming only build. Edit the `$MANIFESTS/kubernetes/configmaps/cas.yml` file and update the following line, replacing sas-viya.sas-viya.company.com with the ingress host or desired virtual host information:

```
  casenv_cas_virtual_host: "sas-viya.sas-viya.company.com"
>>>>>>> 9c93fd89
```

The manifests define several paths where data that should persist between restarts can be stored. By default, these paths point to local storage that disappears when Kubernetes pods are deleted. Please update the manifests to support how your site implements persistent storage. It is strongly suggested that you review [Persistent Volumes](https://kubernetes.io/docs/concepts/storage/persistent-volumes/) to evaluate the options for persistence. The manifests that require updates are:

* consul (only in the full build)
* rabbitmq (only in the full build)
* cas
<<<<<<< HEAD
=======
* cas-worker
>>>>>>> 9c93fd89
* sasdatasvrc (only in the full build)

In the case of a full build, each of the containers will also have a volume defined to write logs to. To keep these logs around through pod restarts, this volume should also be mapped to persisted storage.

To create your deployment, use the manifests created during the build process. In this example, we are deploying into the _sas-viya_ Kubernetes namespace. For more information about _namespaces_, see [Kubernetes Namespaces](https://kubernetes.io/docs/concepts/overview/working-with-objects/namespaces/).

A yaml file was created during manifest generation to help with creating the Kubernetes name space. If your user has the ability to create *namespaces* in the Kuberetes environment, run the following, or request your Kuberenetes administrator to create you a name space in the Kubernetes environment:

```
<<<<<<< HEAD
kubectl create -f $MANIFESTS/kubernetes/namespace/sas-viya.yml
```

Once a *namespace* is available, run the manifests in the following order. Note that the examples are using *sas-viya* for the Kubernetes namespace. If you created a different *namespace*, please use that value instead of *sas-viya*:

```
kubectl -n sas-viya create -f $MANIFESTS/kubernetes/ingress
kubectl -n sas-viya create -f $MANIFESTS/kubernetes/configmaps
kubectl -n sas-viya create -f $MANIFESTS/kubernetes/secrets
kubectl -n sas-viya create -f $MANIFESTS/kubernetes/services
kubectl -n sas-viya create -f $MANIFESTS/kubernetes/deployments
=======
kubectl apply -f $MANIFESTS/kubernetes/namespace/sas-viya.yml
```

Once a *namespace* is available, run the manifests in the following order. 
* The examples are using *sas-viya* for the Kubernetes namespace. If you created a different *namespace*, please use that value instead of *sas-viya*. 
* Double check the file in the $MANIFESTS/kubernetes/ingress directory to make sure it contains the correct Ingress domain. A default value of company.com is used which will not work in your environment. To change this, see [Kubernetes Manifest Inputs](Pre-build-Tasks#kubernetes-manifest-inputs) (a pre-build task) on how to set it and [(Optional) Regenerating Manifests](post-run-tasks#optional-regenerating-manifests) (a post-run task) on how to regenerate the manifests.
* If setting up TLS, make sure the TLS section of the file in the $MANIFESTS/kubernetes/ingress directory is configured correctly. See the [Ingress Configuration](Pre-build-Tasks#ingress-configuration) (a pre-build task) for more information.

```
kubectl -n sas-viya apply -f $MANIFESTS/kubernetes/ingress
kubectl -n sas-viya apply -f $MANIFESTS/kubernetes/configmaps
kubectl -n sas-viya apply -f $MANIFESTS/kubernetes/secrets
kubectl -n sas-viya apply -f $MANIFESTS/kubernetes/services
kubectl -n sas-viya apply -f $MANIFESTS/kubernetes/deployments
>>>>>>> 9c93fd89
```

To check the status of the containers, run `kubectl -n sas-viya get pods`. The following example reflects a programming multiple container deployment.

```
kubectl -n sas-viya get pods
NAME                                            READY   STATUS    RESTARTS   AGE
sas-viya-httpproxy-0                            1/1     Running   0          21h
sas-viya-programming-0                          1/1     Running   0          21h
sas-viya-cas-0                                  1/1     Running   0          21h
```

For a full deployment it would look something like:

```
$ kubectl -n sas-viya get pods
NAME                                                   READY   STATUS    RESTARTS   AGE
sas-viya-adminservices-6f4cb4bcc4-2gdw5                1/1     Running   0          2d8h
sas-viya-advancedanalytics-9cf44bc8d-79qkd             1/1     Running   0          2d8h
sas-viya-cas-0                                         1/1     Running   0          2d8h
sas-viya-cas-worker-7b4696c458-59429                   1/1     Running   0          2d7h
sas-viya-cas-worker-7b4696c458-gzbks                   1/1     Running   0          2d7h
sas-viya-cas-worker-7b4696c458-kddgj                   1/1     Running   1          2d8h
sas-viya-casservices-867587f58-2d9sw                   1/1     Running   0          2d8h
sas-viya-cognitivecomputingservices-5967948d9b-4lgs5   1/1     Running   0          2d8h
sas-viya-computeserver-0                               1/1     Running   0          2d8h
sas-viya-computeservices-764f7bffd6-jc99t              1/1     Running   0          2d8h
sas-viya-configuratn-755c55d8-6hh9j                    1/1     Running   0          2d8h
sas-viya-consul-0                                      1/1     Running   0          2d8h
sas-viya-coreservices-75dfbbd9b4-9x85p                 1/1     Running   0          2d8h
sas-viya-datamining-7b9866977b-4cnbc                   1/1     Running   0          2d8h
sas-viya-dataservices-6566d9d548-k8x42                 1/1     Running   0          2d8h
sas-viya-graphbuilderservices-bc7bb7bd8-55vcs          1/1     Running   0          2d8h
sas-viya-homeservices-56f76dcf88-9l6zv                 1/1     Running   0          2d8h
sas-viya-httpproxy-0                                   1/1     Running   0          2d8h
sas-viya-modelservices-79f478c878-s7vkw                1/1     Running   0          2d8h
sas-viya-operations-77bcd8f7c9-jc59p                   1/1     Running   0          2d8h
sas-viya-pgpoolc-0                                     1/1     Running   0          2d8h
sas-viya-programming-0                                 1/1     Running   0          2d8h
sas-viya-rabbitmq-0                                    1/1     Running   0          2d8h
sas-viya-reportservices-86f8459f6-chh6l                1/1     Running   1          2d8h
sas-viya-reportviewerservices-79f45fbd5b-nqkf2         1/1     Running   0          2d8h
<<<<<<< HEAD
sas-viya-cas-0                                         1/1     Running   0          2d8h
sas-viya-cas-worker-7b4696c458-59429                   1/1     Running   0          2d7h
sas-viya-cas-worker-7b4696c458-gzbks                   1/1     Running   0          2d7h
sas-viya-cas-worker-7b4696c458-kddgj                   1/1     Running   1          2d8h
=======
>>>>>>> 9c93fd89
sas-viya-sasdatasvrc-0                                 1/1     Running   0          2d8h
sas-viya-scoringservices-6f97f7df86-bc4dh              1/1     Running   0          2d8h
sas-viya-studioviya-fc7fb4c9b-8wtp4                    1/1     Running   0          2d8h
sas-viya-themeservices-98dd99654-pzdp5                 1/1     Running   0          2d8h
```

Check that all the services are started:

```
$ kubectl -n sas-viya exec -it sas-viya-coreservices-75dfbbd9b4-9x85p -- /etc/init.d/sas-viya-all-services status
Getting service info from consul...
  Service                                            Status     Host               Port     PID
  sas-viya-consul-default                            up         N/A                 N/A     140
  sas-viya-alert-track-default                       up         10.254.2.52           0     242
  sas-viya-authorization-default                     up         10.254.2.52       34968     393
  sas-viya-cachelocator-default                      up         10.254.2.52       42294     444
  sas-viya-cacheserver-default                       up         10.254.2.52       40228     499
  sas-viya-identities-default                        up         10.254.2.52       34862     773
  sas-viya-ops-agent-default                         up         10.254.2.52           0    9178
  sas-viya-saslogon-default                          up         10.254.2.52       36169    1140
  sas-viya-watch-log-default                         up         10.254.2.52           0    1393
  sas-viya-files-default                             up         10.254.2.52       46109     671
  sas-viya-folders-default                           up         10.254.2.52       40650     717
  sas-viya-preferences-default                       up         10.254.2.52       35369    1038
  sas-viya-relationships-default                     up         10.254.2.52       36450    1091
  sas-viya-types-default                             up         10.254.2.52       38288    1356
  sas-viya-audit-default                             up         10.254.2.52       38647     343
  sas-viya-credentials-default                       up         10.254.2.52       33828     568
  sas-viya-crossdomainproxy-default                  up         10.254.2.52       43111     620
  sas-viya-mail-default                              up         10.254.2.52       33266     931
  sas-viya-notifications-default                     up         10.254.2.52       44958     990
  sas-viya-scheduler-default                         up         10.254.2.52       40383    1193
  sas-viya-templates-default                         up         10.254.2.52       39569    1248
  sas-viya-jobflowexecution-default                  up         10.254.2.52       45847     825
  sas-viya-jobflowscheduling-default                 up         10.254.2.52       39512     873
  sas-viya-tenant-default                            up         10.254.2.52       36599    1301

sas-services completed in 00:00:17
```

Depending on how ingress has been configured, either `http://ingress-path` or `https://ingress-path` are reachable. We will use the `https` URL going forward but if you did not configure the ingress for https, please substitute http in the provided examples.<|MERGE_RESOLUTION|>--- conflicted
+++ resolved
@@ -136,17 +136,10 @@
 ### Kubernetes
 For a programming only build, a set of Kubernetes manifests are located at `$PWD/viya-programming/viya-multi-container/working/manifests` and for full build they are at `$PWD/viya-visuals/working/manifests`. Please use the path that matches to your type of build. We will refer to this path as _$MANIFESTS_. 
 
-<<<<<<< HEAD
-For a programming only image, you can update the virtual host information. This will need to be done for working hyperlinks between SASStudio and CAS Monitor in programming only build. Edit the `$MANIFESTS/kubernetes/configmaps/cas.yml` file and update the following line:
-
-```
-  casenv_cas_virtual_host: "sas-viya"
-=======
 For a programming only image, you can update the virtual host information. This will need to be done for working hyperlinks between SASStudio and CAS Monitor in programming only build. Edit the `$MANIFESTS/kubernetes/configmaps/cas.yml` file and update the following line, replacing sas-viya.sas-viya.company.com with the ingress host or desired virtual host information:
 
 ```
   casenv_cas_virtual_host: "sas-viya.sas-viya.company.com"
->>>>>>> 9c93fd89
 ```
 
 The manifests define several paths where data that should persist between restarts can be stored. By default, these paths point to local storage that disappears when Kubernetes pods are deleted. Please update the manifests to support how your site implements persistent storage. It is strongly suggested that you review [Persistent Volumes](https://kubernetes.io/docs/concepts/storage/persistent-volumes/) to evaluate the options for persistence. The manifests that require updates are:
@@ -154,10 +147,7 @@
 * consul (only in the full build)
 * rabbitmq (only in the full build)
 * cas
-<<<<<<< HEAD
-=======
 * cas-worker
->>>>>>> 9c93fd89
 * sasdatasvrc (only in the full build)
 
 In the case of a full build, each of the containers will also have a volume defined to write logs to. To keep these logs around through pod restarts, this volume should also be mapped to persisted storage.
@@ -167,19 +157,6 @@
 A yaml file was created during manifest generation to help with creating the Kubernetes name space. If your user has the ability to create *namespaces* in the Kuberetes environment, run the following, or request your Kuberenetes administrator to create you a name space in the Kubernetes environment:
 
 ```
-<<<<<<< HEAD
-kubectl create -f $MANIFESTS/kubernetes/namespace/sas-viya.yml
-```
-
-Once a *namespace* is available, run the manifests in the following order. Note that the examples are using *sas-viya* for the Kubernetes namespace. If you created a different *namespace*, please use that value instead of *sas-viya*:
-
-```
-kubectl -n sas-viya create -f $MANIFESTS/kubernetes/ingress
-kubectl -n sas-viya create -f $MANIFESTS/kubernetes/configmaps
-kubectl -n sas-viya create -f $MANIFESTS/kubernetes/secrets
-kubectl -n sas-viya create -f $MANIFESTS/kubernetes/services
-kubectl -n sas-viya create -f $MANIFESTS/kubernetes/deployments
-=======
 kubectl apply -f $MANIFESTS/kubernetes/namespace/sas-viya.yml
 ```
 
@@ -194,7 +171,6 @@
 kubectl -n sas-viya apply -f $MANIFESTS/kubernetes/secrets
 kubectl -n sas-viya apply -f $MANIFESTS/kubernetes/services
 kubectl -n sas-viya apply -f $MANIFESTS/kubernetes/deployments
->>>>>>> 9c93fd89
 ```
 
 To check the status of the containers, run `kubectl -n sas-viya get pods`. The following example reflects a programming multiple container deployment.
@@ -237,13 +213,6 @@
 sas-viya-rabbitmq-0                                    1/1     Running   0          2d8h
 sas-viya-reportservices-86f8459f6-chh6l                1/1     Running   1          2d8h
 sas-viya-reportviewerservices-79f45fbd5b-nqkf2         1/1     Running   0          2d8h
-<<<<<<< HEAD
-sas-viya-cas-0                                         1/1     Running   0          2d8h
-sas-viya-cas-worker-7b4696c458-59429                   1/1     Running   0          2d7h
-sas-viya-cas-worker-7b4696c458-gzbks                   1/1     Running   0          2d7h
-sas-viya-cas-worker-7b4696c458-kddgj                   1/1     Running   1          2d8h
-=======
->>>>>>> 9c93fd89
 sas-viya-sasdatasvrc-0                                 1/1     Running   0          2d8h
 sas-viya-scoringservices-6f97f7df86-bc4dh              1/1     Running   0          2d8h
 sas-viya-studioviya-fc7fb4c9b-8wtp4                    1/1     Running   0          2d8h
