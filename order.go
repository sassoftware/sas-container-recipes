--- conflicted
+++ resolved
@@ -1095,7 +1095,7 @@
 	// Run the orchestration tool to make the playbook
 	progress <- "Generating playbook for order ..."
 	playbookCommand := "util/sas-orchestration build "
-	playbookCommand += "--platform x64-redhat-linux-6 "
+	playbookCommand += "--platform redhat "
 	playbookCommand += "--input " + order.SOEZipPath + " "
 	playbookCommand += "--output " + order.BuildPath + "sas_viya_playbook.tgz "
 	playbookCommand += "--repository-warehouse " + order.MirrorURL + " "
@@ -1124,6 +1124,7 @@
 			progress <- fmt.Sprintf("Generate playbook output | %s", scanner.Text())
 		}
 	}()
+
 	stderr, err := cmd.StderrPipe()
 	if err != nil {
 		return
@@ -1141,17 +1142,6 @@
 		result, _ := ioutil.ReadAll(stderr)
 		fail <- "[ERROR]: Unable to generate the playbook during cmd.Wait. " + string(result) + "\n" + err.Error() + "\n" + playbookCommand
 		return
-	}
-
-	// Detect if Ansible is installed.
-	// This is required for the Generate Manifests function in multiple and full deployment types, not in the single container.
-	if order.DeploymentType != "single" {
-		testAnsibleInstall := "ansible --version"
-		_, err = exec.Command("sh", "-c", testAnsibleInstall).Output()
-		if err != nil {
-			fail <- "[ERROR]: The package `ansible` must be installed in order to generate Kubernetes manifests."
-			return
-		}
 	}
 
 	// TODO replace with "golang.org/x/build/internal/untar"
@@ -1272,11 +1262,7 @@
 		// One must build containers before attempting to re-generate the manifests.
 		order.BuildPath = fmt.Sprintf("builds/%s/", order.DeploymentType)
 		if _, err := os.Stat(order.BuildPath); os.IsNotExist(err) {
-<<<<<<< HEAD
 			return errors.New("the --generate-manifests-only flag can only be used to re-generate deployment files following a complete build. No previous build files exist")
-=======
-			return errors.New("The --generate-manifests-only flag can only be used to re-generate deployment files following a complete build. No previous build files exist")
->>>>>>> 8f75035f
 		}
 
 		// Rename the previous manifests, usermods, and build log with a timestamp
