--- conflicted
+++ resolved
@@ -1,60 +1,6 @@
 # SAS for Containers: Recipes
 A collection of recipes and other resources for building containers that include the SAS Viya software and other tools.
 
-<<<<<<< HEAD
-- `/viya-programming` is a folder that includes recipes and resources for creating single or multiple containers of the SAS Viya 3.4 programming-only deployment.
-- `/addons` contains recipes and resources that enhance the base SAS Viya software, such as configuration of SAS/ACCESS software and integration with LDAP. [README](addons/README.md)
-- `build.sh` is a build script located at the repository root level. Use it to build Docker images for SAS Viya 3.4.
-- `/all-in-one` is a recipe for a SAS Viya programming-only analytic container from one Dockerfile. Presented at SAS Global Forum 2018, this recipe includes SAS Studio, R Studio, and Jupyter Lab. [README](all-in-one/README.md)
-
-## Prerequisites
-### SAS Software
-
-- SAS Viya 3.4 software: a SAS Viya 3.4 on Linux order and the SAS_Viya_deployment_data.zip from the Software Order Email (SOE) are required.
-- Creating a local mirror of the SAS software is strongly recommended. [Here's why](../wikis/The-Basics#why-do-i-need-a-local-mirror-repository). 
-
-### Other Software
-
-- A [supported version](https://success.docker.com/article/maintenance-lifecycle) of Docker is required.
-- Git is required.
-
-The following is required when building multiple containers:
-
-- Access to a Docker registry
-- Python2 or Python3
-- pip
-- virtualenv
-- [kubectl](https://kubernetes.io/docs/tasks/tools/install-kubectl/)
-- Access to a Kubernetes environment
-
-### Clone the Repository
-
-Here is an example of the `git clone` command for a Linux host that has Git and Docker installed. 
-The command assumes that you will clone the repository in the $HOME directory.
-
-```
-cd $HOME
-git clone https://github.com/sassoftware/sas-container-recipes.git
-```
-
-**Note:** On Windows, you can clone the repository by using PowerShell. Also, you can clone the repository on a Mac.
-
-## SAS Viya Programming - Single Container
-
-### At a Glance
-
-* The SAS Viya programming run-time in a single container on the Docker platform.
-* Includes SAS Studio, SAS Workspace Server, and the CAS server, which provides in-memory analytics. The CAS server allows for symmetric multi-processing (SMP) by users.
-* Ideal for data scientists and programmers who want on-demand access.
-* Ideal for ephemeral computing. By that, users should save code and store data in a permanent location outside the container.
-* Run the container in interactive mode so that users can access the SAS Viya programming run-time.
-* Run the container in batch mode to execute SAS code on a scheduled basis.
-
-### Use build.sh to Build the Images
-
-Look for `build.sh` at the repository root level. After the sassoftware/sas-container-recipes project is cloned, run `build.sh` to build a set of Docker images for SAS Viya 3.4.
-
-=======
 - [/viya-programming](viya-programming) is a folder that includes a recipe and resources for creating SAS Viya 3.4 programming-only Docker images.
 - [/viya-visuals](viya-visuals) is a folder that includes resources for creating SAS Viya 3.4 Docker images for use in a Kubernetes environment.
 - [/addons](addons/README.md) contains recipes and resources that enhance the base SAS Viya software, such as configuration of SAS/ACCESS software and integration with LDAP.
@@ -80,21 +26,12 @@
 
 A script named `build.sh` is at the repository root level. After the sassoftware/sas-container-recipes project is cloned, run `build.sh` to build a set of Docker images for SAS Viya 3.4.
 
->>>>>>> 80d43d2c
 The following example assumes that you are in the 
 /$HOME/sas-container-recipes directory, a mirror repository is set up at `http://host.company.com/sas_repo`, and an addon layer, [auth-demo](addons/auth-demo/README.md), is included in the build.
 
 ```
-<<<<<<< HEAD
-build.sh \
---type single \
---zip /path/to/SAS_Viya_deployment_data.zip \
---mirror-url http://host.company.com/sas_repo \
---addons "addons/auth-demo"
-=======
 export SAS_RPM_REPO_URL=http://host.company.com/sas_repo
 build.sh --type single --zip /path/to/SAS_Viya_deployment_data.zip -m http://host.company.com/sas_repo -addons "addons/auth-demo"
->>>>>>> 80d43d2c
 ```
 
 ### List Images
@@ -110,7 +47,6 @@
 ```
 
 **Notes:** 
-<<<<<<< HEAD
 
 - The sizes of the viya-single-container image and the svc-auth-demo image vary depending on your order.
 - In the example output, the identical size for two images can be misleading. There is an image that is 8.52 GB, which includes the three images. The svc-auth-demo image is a small image layer stacked on the viya-single-container image, which is a large image layer stacked on the centos image.
@@ -118,15 +54,6 @@
 
 ### Start the Container
 
-=======
-
-- The sizes of the viya-single-container image and the svc-auth-demo image vary depending on your order.
-- In the example output, the identical size for two images can be misleading. There is an image that is 8.52 GB, which includes the three images. The svc-auth-demo image is a small image layer stacked on the viya-single-container image, which is a large image layer stacked on the centos image.
-- If an [addon](addons/README.md) does not include a Dockerfile, an image is not created.  
-
-### Start the Container
-
->>>>>>> 80d43d2c
 After the build is complete, use the `docker run` command to start the container.
 
 ```
@@ -158,13 +85,22 @@
 
 ## SAS Viya Programming - Multiple Containers
 
-<<<<<<< HEAD
-### At a Glance
-
-* The SAS Viya programming run-time deployed to multiple Docker containers with Kubernetes.
-* A typical deployment includes a container for the SAS Viya programming run-time, a container for the CAS server, and a container for an HTTP proxy server.
-* Ideal for the [users described above](#at-a-glance), but who want to step up the analytics and data processing to CAS massively parallel processing (MPP).
-* Leverage Kubernetes to create the deployments, create the CAS server (SMP or MPP), and to run the containers in interactive mode so that users can access the SAS Viya programming run-time.
+The following is required when building multiple containers:
+
+- Access to a Docker registry
+- Python2 or Python3
+- pip
+- virtualenv
+- [kubectl](https://kubernetes.io/docs/tasks/tools/install-kubectl/)
+- Access to a Kubernetes environment
+
+### Capabilities
+
+* Build multiple Docker images of a SAS Viya programming-only environment
+* Leverage Kubernetes to: 
+    * Create the deployments
+    * Create SMP or MPP CAS 
+    * Run these environments in interactive mode
 
 ### Docker Registry
 
@@ -172,9 +108,9 @@
 
 ### Kubernetes Ingress Configuration
 
-The instructions here assume that you will configure an Ingress Controller to point to the `sas-via-httpproxy` service. 
-
-Here is an example of the Ingress configuration that needs to be loaded into Kubernetes. This is defining the Ingress path, not the Ingress Controller. Create a file called sas-viya.ing and add the following to it:
+The instructions here assume that you will be configuring an Ingress Controller to point to the `sas-via-httpproxy` service. 
+
+Here is an example of the Ingress configuration that needs to be loaded into Kubernetes. This is defining the Ingress path, not the Ingress Controller. Create a file called sas-viya.ing and put the following contents in it:
 
 ```
 apiVersion: extensions/v1beta1
@@ -198,57 +134,6 @@
           servicePort: 5570
 ```
 
-=======
-The following is required when building multiple containers:
-
-- Access to a Docker registry
-- Python2 or Python3
-- pip
-- virtualenv
-- [kubectl](https://kubernetes.io/docs/tasks/tools/install-kubectl/)
-- Access to a Kubernetes environment
-
-### Capabilities
-
-* Build multiple Docker images of a SAS Viya programming-only environment
-* Leverage Kubernetes to: 
-    * Create the deployments
-    * Create SMP or MPP CAS 
-    * Run these environments in interactive mode
-
-### Docker Registry
-
-The build process will push built Docker images automatically to the Docker registry. Before running `build.sh` do a `docker login docker.registry.company.com` and make sure that the `$HOME/.docker/config.json` is filled in correctly.
-
-### Kubernetes Ingress Configuration
-
-The instructions here assume that you will be configuring an Ingress Controller to point to the `sas-via-httpproxy` service. 
-
-Here is an example of the Ingress configuration that needs to be loaded into Kubernetes. This is defining the Ingress path, not the Ingress Controller. Create a file called sas-viya.ing and put the following contents in it:
-
-```
-apiVersion: extensions/v1beta1
-kind: Ingress
-metadata:
-  name: sas-viya-ing
-  namespace: @FIXME@
-spec:
-  rules:
-  - host: sas-viya-http.company.com
-    http:
-      paths:
-      - backend:
-          serviceName: sas-viya-httpproxy
-          servicePort: 80
-  - host: sas-viya-cas.company.com
-    http:
-      paths:
-      - backend:
-          serviceName: sas-viya-sas-casserver-primary
-          servicePort: 5570
-```
-
->>>>>>> 80d43d2c
 Load the configuration:
 
 ```
@@ -256,14 +141,6 @@
 ```
 
 ### Use build.sh to Build the Images
-<<<<<<< HEAD
-
-Look for `build.sh` at the repository root level. After the sassoftware/sas-container-recipes project is cloned, run `build.sh` to build a set of Docker images for SAS Viya 3.4.
-
-The following example assumes that you are in the 
-/$HOME/sas-container-recipes directory, a mirror repository is set up at `http://host.company.com/sas_repo`, and an addon layer, [auth-demo](addons/auth-demo/README.md), is included in the build.
-=======
->>>>>>> 80d43d2c
 
 ```
 build.sh \
@@ -273,11 +150,7 @@
 --docker-url docker.registry.company.com \
 --docker-namespace sas \
 --virtual-host sas-viya-http.company.com \
-<<<<<<< HEAD
---addons "addons/auth-demo"
-=======
 -addons "addons/auth-demo"
->>>>>>> 80d43d2c
 ```
 
 ### Start the Containers
@@ -291,8 +164,6 @@
 ```
 
 To check the status of the containers, run `kubectl get pods`.
-<<<<<<< HEAD
-=======
 
 ```
 kubectl get pods
@@ -307,23 +178,8 @@
  http://sas-viya-http.company.com
 
 **Note:** The user name `sasdemo` and the password `sasdemo` are the credentials for the demo user that is set up by the auth-demo addon. 
->>>>>>> 80d43d2c
-
-```
-kubectl get pods
-NAME                                            READY   STATUS    RESTARTS   AGE
-sas-viya-httpproxy-0                            1/1     Running   0          21h
-sas-viya-programming-0                          1/1     Running   0          21h
-sas-viya-sas-casserver-primary-0                1/1     Running   0          21h
-```
-
-<<<<<<< HEAD
-After the container has started, log on to SAS Studio with the user name `sasdemo` and the password `sasdemo` at:
- 
- http://_sas-viya-http.company_.com
-
-**Note:** The user name `sasdemo` and the password `sasdemo` are the credentials for the demo user that is set up by the auth-demo addon. 
-=======
+
+
 ## Other Documentation
 Check out our [Wiki](https://github.com/sassoftware/sas-container-recipes/wiki) for specific details.
 Have a quick question? Open a ticket in the "issues" tab to get a response from the maintainers and other community members. If you're unsure about something just submit an issue anyways. We're glad to help!
@@ -331,7 +187,6 @@
 
 ## Contributing
 Have something cool to share? SAS gladly accepts pull requests on GitHub! We appreciate your best efforts and value the transparent collaboration that GitHub has.
->>>>>>> 80d43d2c
 
 ## Copyright
 
@@ -347,4 +202,4 @@
 distributed under the License is distributed on an "AS IS" BASIS,
 WITHOUT WARRANTIES OR CONDITIONS OF ANY KIND, either express or implied.
 See the License for the specific language governing permissions and
-limitations under the License.+limitations under the License.
